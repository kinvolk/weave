--- conflicted
+++ resolved
@@ -8,16 +8,9 @@
 
 start_suite "Proxy restart reattaches networking to containers"
 
-<<<<<<< HEAD
 weave_on $HOST1 launch
-proxy docker_on $HOST1 run -e WEAVE_CIDR=$C2/24 -dt --name=c2 -h $NAME $SMALL_IMAGE /bin/sh
-proxy docker_on $HOST1 run -e WEAVE_CIDR=$C1/24 -dt --name=c1          $DNS_IMAGE   /bin/sh
-=======
-launch_dns_on $HOST1 10.2.254.1/24
-weave_on $HOST1 launch-proxy --with-dns
 proxy_start_container          $HOST1 -e WEAVE_CIDR=$C2/24 -dt --name=c2 -h $NAME
 proxy_start_container_with_dns $HOST1 -e WEAVE_CIDR=$C1/24 -dt --name=c1
->>>>>>> 181ce4cc
 
 proxy docker_on $HOST1 restart c2
 assert_raises "proxy exec_on $HOST1 c2 $CHECK_ETHWE_UP"
