--- conflicted
+++ resolved
@@ -37,20 +37,12 @@
 
 	cidrs, err := i.proxy.weaveCIDRsFromConfig(container.Config, container.HostConfig)
 	if err != nil {
-<<<<<<< HEAD
 		Log.Infof("Leaving container %s alone because %s", container.ID, err)
-	} else if hasWeaveWait {
-		Log.Infof("Exec in container %s with WEAVE_CIDR \"%s\"", container.ID, strings.Join(cidrs, " "))
-		options.Cmd = append(weaveWaitEntrypoint, options.Cmd...)
-=======
-		Info.Printf("Ignoring container %s due to %s", container.ID, err)
 		return nil
->>>>>>> 8184d29d
 	}
 
-	Info.Printf("Exec in container %s with WEAVE_CIDR \"%s\"", container.ID, strings.Join(cidrs, " "))
-	cmd := append(weaveWaitEntrypoint, "-s")
-	options.Cmd = append(cmd, options.Cmd...)
+	Log.Infof("Exec in container %s with WEAVE_CIDR \"%s\"", container.ID, strings.Join(cidrs, " "))
+	options.Cmd = append(weaveWaitEntrypoint, options.Cmd...)
 
 	return marshalRequestBody(r, options)
 }
